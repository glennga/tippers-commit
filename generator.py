""" This script will generate and send TIPPERS transactions to a TM daemon. """

import argparse
import json

from shared import *


class _TransactionGenerator(GenericSocketUser):
    def __init__(self, **context):
        super().__init__()
        self.context = context

    def _insert_statement(self, transaction_id: bytes, statement: str, hash_input: list) -> bool:
        """ Send the insertion to TM. Additionally, send as input the object to hash on (in our case, this is the
        <sensor_id, timestamp>).

        :param transaction_id: ID associated with the current transaction.
        :param statement: INSERT statement to perform.
        :param hash_input: Input to hash our nodes on. This determines where to redirect the request to.
        :return: True if the insertion succeeded. False otherwise.
        """
        logging.debug(f"Sending INSERT to the transaction manager for transaction {transaction_id}.")
        logging.debug(f"Sending statement: {statement}")
        self.send_message(OpCode.INSERT_FROM_CLIENT, [transaction_id, statement, hash_input])

        reply_message = self.read_message()
        logging.debug("Received from transaction manager: ", reply_message)
        return reply_message == ResponseCode.OK

    def _start_transaction(self) -> bytes:
        """ :return: The transaction ID. """
        self.send_op(OpCode.START_TRANSACTION)
        transaction_id = self.read_message()
        logging.info(f"Starting transaction. Issued ID: ", str(transaction_id))
        return transaction_id

    def _abort_transaction(self, transaction_id: bytes):
        """ Abort all transactions up until this point. """
        logging.info(f"Sending ABORT message to the transaction manager for transaction {transaction_id}.")
        self.send_message(OpCode.ABORT_TRANSACTION, [transaction_id])
        logging.info("Received from transaction manager: ", self.read_message())

    def _commit_transaction(self, transaction_id: bytes):
        """ Commit all transactions up until this point. """
        logging.info(f"Sending COMMIT message to the transaction manager for transaction {transaction_id}.")
        self.send_message(OpCode.COMMIT_TRANSACTION, [transaction_id])
        logging.info("Received from transaction manager: ", self.read_message())



    @staticmethod
    def convert_str_timestamp(timestamp):

        timestamp = timestamp.replace(" ","")
        timestamp = timestamp.replace("'","")
        timestamp = timestamp[0:10] + " " + timestamp[10:]
        timestamp = dt.strptime(timestamp, "%Y-%m-%d %H:%M:%S")

        return timestamp
    

    def _process_transaction(self, insert_list: list):
        tr_id = self._start_transaction()
        #print(insert_list)
        for insert in insert_list:
            flag = self._insert_statement(tr_id, insert[0], insert[1])
            if flag == False:
                self._abort_transaction(tr_id)
                break

        self._commit_transaction(tr_id)



    def __call__(self):
        hostname, port = self.context['coordinator_hostname'], int(self.context['port'])
        logging.info(f"Connecting to TM at {hostname} through port {port}.")
        self.socket.connect((hostname, port))

        # Complete this portion-- note: we are doing hashing at the TM instead of the client now...
<<<<<<< HEAD
        filename = self.kwargs['benchmark-file']
        time_delta = self.kwargs['time_delta']


        file_r = open(filename, "r")

        sensor_dict = {}

        cur_timestamp = convert_str_timestamp(file_r.readline().rstrip().split(",")[-2])
        cur_timestamp = cur_timestamp + datetime.timedelta(0,time_delta)

        file_r.seek(0)

        #line = ""
        ctr = 0
        error = []


        
=======
        filename = self.context['benchmark_file']
        time_delta = self.context['time_delta']
>>>>>>> 885ecc09
        while True:
            try:
        
                record = file_r.readline().rstrip()
                if record == "":
                    break
                    continue
                
                #error = [record]
                timestamp = convert_str_timestamp(record.split(",")[-2])
                
                sensor_id = record.split(",")
                sensor_id = sensor_id[-1]
                
                sensor_id = sensor_id.replace(")", "")
                sensor_id = sensor_id.replace(";", "")
                sensor_id = sensor_id.replace("'","")
                sensor_id = sensor_id.replace(" ", "")
                
                if timestamp <=  cur_timestamp:
                    if sensor_id in sensor_dict:
                        sensor_dict[sensor_id].append([[record],[sensor_id, timestamp]])


                    else:
                        sensor_dict[sensor_id] = [[[record], [sensor_id, timestamp]]]

                else:
                    for (k,v) in sensor_dict.items():
                        process_transaction(v)
                    
                    cur_timestamp = cur_timestamp + datetime.timedelta(0,time_delta)
                    sensor_dict = {}

                ctr += 1
                
            except Exception as e:
                print(e)
                print(sys.exc_info()[-1].tb_lineno)
                break

        file_r.close()



if __name__ == '__main__':
    parser = argparse.ArgumentParser(description='Generate and submit TIPPERS benchmark transactions.')
    parser.add_argument('--config_path', type=str, default='config', help="Location of the configuration files.")
    c_args = parser.parse_args()

    with open(c_args.config_path + 'generator.json') as generator_config_file:
        generator_json = json.load(generator_config_file)

    _TransactionGenerator(
        coordinator_hostname=generator_json['coordinator-hostname'],
        coordinator_port=generator_json['coordinator-port'],
        benchmark_file=generator_json['benchmark-file'],
        time_delta=generator_json['time-delta']
    )()<|MERGE_RESOLUTION|>--- conflicted
+++ resolved
@@ -79,7 +79,6 @@
         self.socket.connect((hostname, port))
 
         # Complete this portion-- note: we are doing hashing at the TM instead of the client now...
-<<<<<<< HEAD
         filename = self.kwargs['benchmark-file']
         time_delta = self.kwargs['time_delta']
 
@@ -98,11 +97,6 @@
         error = []
 
 
-        
-=======
-        filename = self.context['benchmark_file']
-        time_delta = self.context['time_delta']
->>>>>>> 885ecc09
         while True:
             try:
         
