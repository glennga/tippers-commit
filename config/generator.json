{
<<<<<<< HEAD
  "server": "hibiscus01",
  "port": 50000,

  "benchmark-file": "resources/xaa.txt",
  "time_delta": 300
=======
  "benchmark-file": "resources/asd.txt",
  "coordinator-hostname": "hibiscus01",
  "coordinator-port": 50000,
  "time-delta": 300
>>>>>>> 885ecc09
}<|MERGE_RESOLUTION|>--- conflicted
+++ resolved
@@ -1,14 +1,6 @@
 {
-<<<<<<< HEAD
-  "server": "hibiscus01",
-  "port": 50000,
-
   "benchmark-file": "resources/xaa.txt",
-  "time_delta": 300
-=======
-  "benchmark-file": "resources/asd.txt",
   "coordinator-hostname": "hibiscus01",
   "coordinator-port": 50000,
   "time-delta": 300
->>>>>>> 885ecc09
 }